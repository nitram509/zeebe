// Copyright © 2018 Camunda Services GmbH (info@camunda.com)
//
// Licensed under the Apache License, Version 2.0 (the "License");
// you may not use this file except in compliance with the License.
// You may obtain a copy of the License at
//
//     http://www.apache.org/licenses/LICENSE-2.0
//
// Unless required by applicable law or agreed to in writing, software
// distributed under the License is distributed on an "AS IS" BASIS,
// WITHOUT WARRANTIES OR CONDITIONS OF ANY KIND, either express or implied.
// See the License for the specific language governing permissions and
// limitations under the License.

package commands

import (
	"encoding/json"
	"fmt"
	"github.com/zeebe-io/zeebe/clients/go/pkg/zbc"
	"os"
	"strconv"
	"strings"
	"time"

	"github.com/spf13/cobra"
)

const (
	DefaultAddressHost = "127.0.0.1"
	DefaultAddressPort = "26500"
	AddressEnvVar      = "ZEEBE_ADDRESS"
	defaultTimeout     = 10 * time.Second
)

var client zbc.Client

var addressFlag string
var caCertPathFlag string
var clientIDFlag string
var clientSecretFlag string
var audienceFlag string
var authzURLFlag string
var insecureFlag bool
var clientCacheFlag string

var rootCmd = &cobra.Command{
	Use:   "zbctl",
	Short: "zeebe command line interface",
	Long: `zbctl is command line interface designed to create and read resources inside zeebe broker.
It is designed for regular maintenance jobs such as:
	* deploying workflows,
	* creating jobs and workflow instances
	* activating, completing or failing jobs
	* update variables and retries
	* view cluster status`,
<<<<<<< HEAD
=======
	PersistentPreRun: func(cmd *cobra.Command, args []string) {
		// silence help here instead of as a parameter because we only want to suppress it on a 'Zeebe' error and not if
		// parsing args fails
		cmd.SilenceUsage = true
	},
>>>>>>> 3452270e
	PersistentPostRunE: func(cmd *cobra.Command, args []string) error {
		if client != nil {
			return client.Close()
		}

		return nil
	},
}

// Execute adds all child commands to the root command and sets flags appropriately.
// This is called by main.main(). It only needs to happen once to the rootCmd.
func Execute() {
	if err := rootCmd.Execute(); err != nil {
		os.Exit(1)
	}
}

func init() {
	rootCmd.PersistentFlags().StringVar(&addressFlag, "address", "", "Specify a contact point address. If omitted, will read from the environment variable '"+AddressEnvVar+"' (default '"+fmt.Sprintf("%s:%s", DefaultAddressHost, DefaultAddressPort)+"')")
	rootCmd.PersistentFlags().StringVar(&caCertPathFlag, "certPath", "", "Specify a path to a certificate with which to validate gateway requests. If omitted, will read from the environment variable '"+zbc.CaCertificatePath+"'")
	rootCmd.PersistentFlags().StringVar(&clientIDFlag, "clientId", "", "Specify a client identifier to request an access token. If omitted, will read from the environment variable '"+zbc.OAuthClientIdEnvVar+"'")
	rootCmd.PersistentFlags().StringVar(&clientSecretFlag, "clientSecret", "", "Specify a client secret to request an access token. If omitted, will read from the environment variable '"+zbc.OAuthClientSecretEnvVar+"'")
	rootCmd.PersistentFlags().StringVar(&audienceFlag, "audience", "", "Specify the resource that the access token should be valid for. If omitted, will read from the environment variable '"+zbc.OAuthTokenAudienceEnvVar+"'")
	rootCmd.PersistentFlags().StringVar(&authzURLFlag, "authzUrl", zbc.OAuthDefaultAuthzURL, "Specify an authorization server URL from which to request an access token. If omitted, will read from the environment variable '"+zbc.OAuthAuthorizationUrlEnvVar+"'")
	rootCmd.PersistentFlags().BoolVar(&insecureFlag, "insecure", false, "Specify if zbctl should use an unsecured connection. If omitted, will read from the environment variable '"+zbc.InsecureEnvVar+"'")
	rootCmd.PersistentFlags().StringVar(&clientCacheFlag, "clientCache", zbc.DefaultOauthYamlCachePath, "Specify the path to use for the OAuth credentials cache. If omitted, will read from the environment variable '"+zbc.OAuthCachePathEnvVar+"'")
}

// initClient will create a client with in the following precedence: flag, environment variable, default
var initClient = func(cmd *cobra.Command, args []string) error {
	var err error
	var credsProvider zbc.CredentialsProvider

	host, port := parseAddress()

	// override env vars with CLI parameters, if any
	if err := setSecurityParamsAsEnv(); err != nil {
		return err
	}

	_, idExists := os.LookupEnv(zbc.OAuthClientIdEnvVar)
	_, secretExists := os.LookupEnv(zbc.OAuthClientSecretEnvVar)

	if idExists || secretExists {
		_, audienceExists := os.LookupEnv(zbc.OAuthTokenAudienceEnvVar)
		if !audienceExists {
			if err := os.Setenv(zbc.OAuthTokenAudienceEnvVar, host); err != nil {
				return err
			}
		}

		providerConfig := zbc.OAuthProviderConfig{}

		// create a credentials provider with the specified parameters
		credsProvider, err = zbc.NewOAuthCredentialsProvider(&providerConfig)

		if err != nil {
			return err
		}
	}

	client, err = zbc.NewClient(&zbc.ClientConfig{
		GatewayAddress:      fmt.Sprintf("%s:%s", host, port),
		CredentialsProvider: credsProvider,
	})
	return err
}

func setSecurityParamsAsEnv() (err error) {
	setEnv := func(envVar, value string) {
		if err == nil {
			err = os.Setenv(envVar, value)
		}
	}

	if insecureFlag {
		setEnv(zbc.InsecureEnvVar, "true")
	}
	if caCertPathFlag != "" {
		setEnv(zbc.CaCertificatePath, caCertPathFlag)
	}
	if clientIDFlag != "" {
		setEnv(zbc.OAuthClientIdEnvVar, clientIDFlag)
	}
	if clientSecretFlag != "" {
		setEnv(zbc.OAuthClientSecretEnvVar, clientSecretFlag)
	}
	if audienceFlag != "" {
		setEnv(zbc.OAuthTokenAudienceEnvVar, audienceFlag)
	}
	if shouldOverwriteEnvVar("authzUrl", zbc.OAuthAuthorizationUrlEnvVar) {
		setEnv(zbc.OAuthAuthorizationUrlEnvVar, authzURLFlag)
	}
	if shouldOverwriteEnvVar("clientCache", zbc.DefaultOauthYamlCachePath) {
		setEnv(zbc.OAuthCachePathEnvVar, clientCacheFlag)
	}

	return
}

// decides whether to overwrite env var (for parameters with default values)
func shouldOverwriteEnvVar(cliParam, envVar string) bool {
	cliParameterSet := rootCmd.Flags().Changed(cliParam)
	_, exists := os.LookupEnv(envVar)
	return cliParameterSet || !exists
}

func parseAddress() (address string, port string) {
	address = DefaultAddressHost
	port = DefaultAddressPort

	if len(addressFlag) > 0 {
		address = addressFlag
	} else if addressEnv, exists := os.LookupEnv(AddressEnvVar); exists {
		address = addressEnv

	}

	if strings.Contains(address, ":") {
		parts := strings.Split(address, ":")
		address = parts[0]
		port = parts[1]
	}

	return
}

func keyArg(key *int64) cobra.PositionalArgs {
	return func(cmd *cobra.Command, args []string) error {
		if len(args) != 1 {
			return fmt.Errorf("expects key as only positional argument")
		}

		value, err := strconv.ParseInt(args[0], 10, 64)
		if err != nil {
			return fmt.Errorf("invalid argument %q for %q: %s", args[0], "key", err)
		}

		*key = value

		return nil
	}
}

func printJSON(value interface{}) error {
	valueJSON, err := json.MarshalIndent(value, "", "  ")
	if err == nil {
		fmt.Println(string(valueJSON))
	}
	return err
}<|MERGE_RESOLUTION|>--- conflicted
+++ resolved
@@ -54,14 +54,11 @@
 	* activating, completing or failing jobs
 	* update variables and retries
 	* view cluster status`,
-<<<<<<< HEAD
-=======
 	PersistentPreRun: func(cmd *cobra.Command, args []string) {
 		// silence help here instead of as a parameter because we only want to suppress it on a 'Zeebe' error and not if
 		// parsing args fails
 		cmd.SilenceUsage = true
 	},
->>>>>>> 3452270e
 	PersistentPostRunE: func(cmd *cobra.Command, args []string) error {
 		if client != nil {
 			return client.Close()
