/*
 * Copyright Camunda Services GmbH and/or licensed to Camunda Services GmbH under
 * one or more contributor license agreements. See the NOTICE file distributed
 * with this work for additional information regarding copyright ownership.
 * Licensed under the Zeebe Community License 1.1. You may not use this file
 * except in compliance with the Zeebe Community License 1.1.
 */
package io.camunda.zeebe.engine.processing.job;

import io.camunda.zeebe.engine.metrics.JobMetrics;
import io.camunda.zeebe.engine.processing.bpmn.behavior.BpmnEventPublicationBehavior;
import io.camunda.zeebe.engine.processing.common.EventHandle;
import io.camunda.zeebe.engine.processing.common.EventTriggerBehavior;
import io.camunda.zeebe.engine.processing.streamprocessor.ReadonlyProcessingContext;
import io.camunda.zeebe.engine.processing.streamprocessor.StreamProcessorLifecycleAware;
import io.camunda.zeebe.engine.processing.streamprocessor.TypedRecordProcessors;
import io.camunda.zeebe.engine.processing.streamprocessor.writers.Writers;
import io.camunda.zeebe.engine.state.mutable.MutableZeebeState;
import io.camunda.zeebe.protocol.record.ValueType;
import io.camunda.zeebe.protocol.record.intent.JobBatchIntent;
import io.camunda.zeebe.protocol.record.intent.JobIntent;
import java.util.function.Consumer;

public final class JobEventProcessors {

  public static void addJobProcessors(
      final TypedRecordProcessors typedRecordProcessors,
      final MutableZeebeState zeebeState,
      final Consumer<String> onJobsAvailableCallback,
      final BpmnEventPublicationBehavior eventPublicationBehavior,
      final int maxRecordSize,
      final Writers writers,
<<<<<<< HEAD
      final EventTriggerBehavior eventTriggerBehavior) {
=======
      final JobMetrics jobMetrics) {
>>>>>>> 3baa61de

    final var jobState = zeebeState.getJobState();
    final var keyGenerator = zeebeState.getKeyGenerator();

    final EventHandle eventHandle = new EventHandle(
        keyGenerator,
        zeebeState.getEventScopeInstanceState(),
        writers,
        zeebeState.getProcessState(),
        eventTriggerBehavior
    );

    typedRecordProcessors
<<<<<<< HEAD
        .onCommand(ValueType.JOB, JobIntent.COMPLETE, new JobCompleteProcessor(zeebeState, eventHandle))
=======
        .onCommand(
            ValueType.JOB, JobIntent.COMPLETE, new JobCompleteProcessor(zeebeState, jobMetrics))
>>>>>>> 3baa61de
        .onCommand(
            ValueType.JOB,
            JobIntent.FAIL,
            new JobFailProcessor(zeebeState, zeebeState.getKeyGenerator(), jobMetrics))
        .onCommand(
            ValueType.JOB,
            JobIntent.THROW_ERROR,
            new JobThrowErrorProcessor(
                zeebeState, eventPublicationBehavior, keyGenerator, jobMetrics))
        .onCommand(
            ValueType.JOB, JobIntent.TIME_OUT, new JobTimeOutProcessor(zeebeState, jobMetrics))
        .onCommand(
            ValueType.JOB, JobIntent.UPDATE_RETRIES, new JobUpdateRetriesProcessor(zeebeState))
        .onCommand(ValueType.JOB, JobIntent.CANCEL, new JobCancelProcessor(zeebeState, jobMetrics))
        .onCommand(
            ValueType.JOB_BATCH,
            JobBatchIntent.ACTIVATE,
            new JobBatchActivateProcessor(
                writers, zeebeState, zeebeState.getKeyGenerator(), maxRecordSize, jobMetrics))
        .withListener(new JobTimeoutTrigger(jobState))
        .withListener(
            new StreamProcessorLifecycleAware() {
              @Override
              public void onRecovered(final ReadonlyProcessingContext context) {
                jobState.setJobsAvailableCallback(onJobsAvailableCallback);
              }
            });
  }
}<|MERGE_RESOLUTION|>--- conflicted
+++ resolved
@@ -30,11 +30,8 @@
       final BpmnEventPublicationBehavior eventPublicationBehavior,
       final int maxRecordSize,
       final Writers writers,
-<<<<<<< HEAD
+      final JobMetrics jobMetrics,
       final EventTriggerBehavior eventTriggerBehavior) {
-=======
-      final JobMetrics jobMetrics) {
->>>>>>> 3baa61de
 
     final var jobState = zeebeState.getJobState();
     final var keyGenerator = zeebeState.getKeyGenerator();
@@ -48,12 +45,8 @@
     );
 
     typedRecordProcessors
-<<<<<<< HEAD
-        .onCommand(ValueType.JOB, JobIntent.COMPLETE, new JobCompleteProcessor(zeebeState, eventHandle))
-=======
         .onCommand(
-            ValueType.JOB, JobIntent.COMPLETE, new JobCompleteProcessor(zeebeState, jobMetrics))
->>>>>>> 3baa61de
+            ValueType.JOB, JobIntent.COMPLETE, new JobCompleteProcessor(zeebeState, jobMetrics, eventHandle))
         .onCommand(
             ValueType.JOB,
             JobIntent.FAIL,
