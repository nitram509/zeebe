/*
 * Copyright Camunda Services GmbH and/or licensed to Camunda Services GmbH under
 * one or more contributor license agreements. See the NOTICE file distributed
 * with this work for additional information regarding copyright ownership.
 * Licensed under the Zeebe Community License 1.1. You may not use this file
 * except in compliance with the Zeebe Community License 1.1.
 */
package io.camunda.zeebe.engine.processing.job;

<<<<<<< HEAD
import io.camunda.zeebe.engine.processing.common.EventHandle;
=======
import io.camunda.zeebe.engine.metrics.JobMetrics;
>>>>>>> 3baa61de
import io.camunda.zeebe.engine.processing.streamprocessor.CommandProcessor;
import io.camunda.zeebe.engine.processing.streamprocessor.TypedRecord;
import io.camunda.zeebe.engine.processing.streamprocessor.writers.StateWriter;
import io.camunda.zeebe.engine.processing.streamprocessor.writers.TypedCommandWriter;
import io.camunda.zeebe.engine.state.immutable.ElementInstanceState;
import io.camunda.zeebe.engine.state.immutable.JobState;
import io.camunda.zeebe.engine.state.immutable.ZeebeState;
import io.camunda.zeebe.engine.state.instance.ElementInstance;
import io.camunda.zeebe.protocol.impl.record.value.job.JobRecord;
import io.camunda.zeebe.protocol.record.intent.Intent;
import io.camunda.zeebe.protocol.record.intent.JobIntent;
import io.camunda.zeebe.protocol.record.intent.ProcessInstanceIntent;

public final class JobCompleteProcessor implements CommandProcessor<JobRecord> {

  private final JobState jobState;
  private final ElementInstanceState elementInstanceState;
  private final DefaultJobCommandPreconditionGuard<JobRecord> defaultProcessor;
<<<<<<< HEAD
  private final EventHandle eventHandle;

  public JobCompleteProcessor(final ZeebeState state, final EventHandle eventHandle) {
=======
  private final JobMetrics jobMetrics;

  public JobCompleteProcessor(final ZeebeState state, final JobMetrics jobMetrics) {
>>>>>>> 3baa61de
    jobState = state.getJobState();
    elementInstanceState = state.getElementInstanceState();
    defaultProcessor =
        new DefaultJobCommandPreconditionGuard<>("complete", jobState, this::acceptCommand);
<<<<<<< HEAD
    this.eventHandle = eventHandle;
=======
    this.jobMetrics = jobMetrics;
>>>>>>> 3baa61de
  }

  @Override
  public boolean onCommand(
      final TypedRecord<JobRecord> command, final CommandControl<JobRecord> commandControl) {
    return defaultProcessor.onCommand(command, commandControl);
  }

  @Override
  public void afterAccept(
      final TypedCommandWriter commandWriter,
      final StateWriter stateWriter,
      final long key,
      final Intent intent,
      final JobRecord value) {

    final var serviceTaskKey = value.getElementInstanceKey();

    final ElementInstance serviceTask = elementInstanceState.getInstance(serviceTaskKey);

    if (serviceTask != null) {
      final long scopeKey = serviceTask.getValue().getFlowScopeKey();
      final ElementInstance scopeInstance = elementInstanceState.getInstance(scopeKey);

      if (scopeInstance != null && scopeInstance.isActive()) {
        eventHandle.triggerProcessEvent(serviceTask.getValue().getElementIdBuffer(), value);
        commandWriter.appendFollowUpCommand(
            serviceTaskKey, ProcessInstanceIntent.COMPLETE_ELEMENT, serviceTask.getValue());
      }
    }
  }

  private void acceptCommand(
      final TypedRecord<JobRecord> command, final CommandControl<JobRecord> commandControl) {

    final long jobKey = command.getKey();

    final JobRecord job = jobState.getJob(jobKey);

    job.setVariables(command.getValue().getVariablesBuffer());

    commandControl.accept(JobIntent.COMPLETED, job);
    jobMetrics.jobCompleted(job.getType());
  }
}<|MERGE_RESOLUTION|>--- conflicted
+++ resolved
@@ -7,11 +7,8 @@
  */
 package io.camunda.zeebe.engine.processing.job;
 
-<<<<<<< HEAD
 import io.camunda.zeebe.engine.processing.common.EventHandle;
-=======
 import io.camunda.zeebe.engine.metrics.JobMetrics;
->>>>>>> 3baa61de
 import io.camunda.zeebe.engine.processing.streamprocessor.CommandProcessor;
 import io.camunda.zeebe.engine.processing.streamprocessor.TypedRecord;
 import io.camunda.zeebe.engine.processing.streamprocessor.writers.StateWriter;
@@ -30,24 +27,16 @@
   private final JobState jobState;
   private final ElementInstanceState elementInstanceState;
   private final DefaultJobCommandPreconditionGuard<JobRecord> defaultProcessor;
-<<<<<<< HEAD
+  private final JobMetrics jobMetrics;
   private final EventHandle eventHandle;
 
-  public JobCompleteProcessor(final ZeebeState state, final EventHandle eventHandle) {
-=======
-  private final JobMetrics jobMetrics;
-
-  public JobCompleteProcessor(final ZeebeState state, final JobMetrics jobMetrics) {
->>>>>>> 3baa61de
+  public JobCompleteProcessor(final ZeebeState state, final JobMetrics jobMetrics, final EventHandle eventHandle) {
     jobState = state.getJobState();
     elementInstanceState = state.getElementInstanceState();
     defaultProcessor =
         new DefaultJobCommandPreconditionGuard<>("complete", jobState, this::acceptCommand);
-<<<<<<< HEAD
+    this.jobMetrics = jobMetrics;
     this.eventHandle = eventHandle;
-=======
-    this.jobMetrics = jobMetrics;
->>>>>>> 3baa61de
   }
 
   @Override
